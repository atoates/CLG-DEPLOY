// server.js
// Only load .env in development (when not in Railway/production)
if (!process.env.RAILWAY_ENVIRONMENT) {
  require('dotenv').config();
}
const fs = require('fs');
const path = require('path');
const express = require('express');
const cookieParser = require('cookie-parser');
const { Pool } = require('pg');
const crypto = require('crypto');

const app = express();
const PORT = process.env.PORT || 3000;
const DATA_DIR = process.env.DATA_DIR || path.resolve(__dirname, 'data');
// PostgreSQL connection
const DATABASE_URL = process.env.DATABASE_URL;
// Backup dir (can be overridden by BACKUP_DIR env var)
const BACKUP_DIR = process.env.BACKUP_DIR || path.join(DATA_DIR, 'backups');
const RESTORE_FROM_FILE = String(process.env.RESTORE_FROM_FILE || '').toLowerCase() === 'true';

// Ensure data directory exists for file storage (alerts.json, backups, etc)
try {
  fs.mkdirSync(DATA_DIR, { recursive: true });
  console.log('Data directory created/verified:', DATA_DIR);
} catch (e) {
  console.error('Failed to create data directory:', e.message);
  // If we can't create the data dir, fall back to a local one
  const fallbackDataDir = path.resolve(__dirname, 'data');
  console.log('Falling back to local data directory:', fallbackDataDir);
  fs.mkdirSync(fallbackDataDir, { recursive: true });
}

// server reference declared up-front so shutdown handlers can close it later
let server;
// CoinMarketCap configuration
const CMC_API_KEY = process.env.CMC_API_KEY || '';
// LogoKit API for crypto token icons
const LOGOKIT_API_KEY = process.env.LOGOKIT_API_KEY || 'pk_fr3b615a522b603695a025';
// AI API keys for summary generation
const OPENAI_API_KEY = process.env.OPENAI_API_KEY || '';
const ANTHROPIC_API_KEY = process.env.ANTHROPIC_API_KEY || '';
const MARKET_CURRENCY = (process.env.MARKET_CURRENCY || 'GBP').toUpperCase();
const GOOGLE_CLIENT_ID = process.env.GOOGLE_CLIENT_ID || '';
const GOOGLE_CLIENT_SECRET = process.env.GOOGLE_CLIENT_SECRET || '';
const BASE_URL = process.env.BASE_URL || '';
const COOKIE_SECURE = (process.env.COOKIE_SECURE || '').toLowerCase() === 'true' || (BASE_URL && BASE_URL.startsWith('https://'));

// Function to get default tags based on severity
function getDefaultTags(severity) {
  switch (severity) {
    case 'critical': return '["hack","exploit"]';
    case 'warning': return '["community","migration"]';
    case 'info': return '["community","news"]';
    default: return '[]';
  }
}

// Data directory and database initialized

/* ---------------- DB setup (PostgreSQL) ---------------- */
const pool = new Pool({
  connectionString: DATABASE_URL,
  ssl: DATABASE_URL && DATABASE_URL.includes('localhost') ? false : { rejectUnauthorized: false }
});

// Function to ensure tags are properly formatted
function ensureValidTags(tags) {
  if (!tags) return '[]';
  try {
    const parsed = typeof tags === 'string' ? JSON.parse(tags) : tags;
    return Array.isArray(parsed) ? JSON.stringify(parsed) : '[]';
  } catch (e) {
    return '[]';
  }
}

/* ---------------- Token Logo Proxy (with caching) ---------------- */
const logoCache = new Map(); // key -> { t, contentType, body }
const LOGO_TTL_MS = 24 * 60 * 60 * 1000; // 24h

app.get('/api/logo/:symbol', async (req, res) => {
  try {
    const sym = String(req.params.symbol || '').toUpperCase().replace(/[^A-Z0-9]/g,'');
    if (!sym) return res.status(400).send('bad symbol');

    const cacheKey = `logo:${sym}`;
    const hit = logoCache.get(cacheKey);
    if (hit && Date.now() - hit.t < LOGO_TTL_MS) {
      res.setHeader('Content-Type', hit.contentType || 'image/svg+xml');
      return res.send(hit.body);
    }

    // Helper to try a URL
    async function tryUrl(url){
      const resp = await fetch(url);
      if (!resp.ok) return null;
      const buf = Buffer.from(await resp.arrayBuffer());
      const ct = resp.headers.get('content-type') || (url.endsWith('.svg') ? 'image/svg+xml' : 'image/png');
      return { buf, ct };
    }

    // 1) LogoKit API (token param)
    const urls = [
      `https://api.logokit.dev/crypto/${sym}.svg?token=${LOGOKIT_API_KEY}`,
      `https://img.logokit.com/crypto/${sym}?token=${LOGOKIT_API_KEY}&size=128`,
    ];

    // 2) Open-source cryptoicons fallback (SVG, color) — symbol is lowercase
    const lower = sym.toLowerCase();
    urls.push(`https://raw.githubusercontent.com/spothq/cryptocurrency-icons/master/svg/color/${lower}.svg`);

    let found = null;
    for (const u of urls){
      try {
        found = await tryUrl(u);
        if (found) break;
      } catch(_) {}
    }
    if (!found) throw new Error('no_logo');

    logoCache.set(cacheKey, { t: Date.now(), contentType: found.ct, body: found.buf });
    res.setHeader('Content-Type', found.ct);
    res.setHeader('Cache-Control', 'public, max-age=86400');
    return res.send(found.buf);
  } catch (e) {
    try {
      // Fallback to monogram SVG
      const sym = String(req.params.symbol || '').toUpperCase().slice(0,4);
      const svg = `<svg xmlns="http://www.w3.org/2000/svg" width="64" height="64" viewBox="0 0 64 64"><rect width="64" height="64" rx="12" fill="#e2e8f0"/><text x="50%" y="50%" dominant-baseline="middle" text-anchor="middle" font-size="22" font-weight="700" fill="#1f2937">${sym}</text></svg>`;
      res.setHeader('Content-Type','image/svg+xml');
      res.setHeader('Cache-Control', 'public, max-age=86400');
      return res.send(svg);
    } catch(_e) {
      return res.status(204).end();
    }
  }
});

// Initialize database tables (migrations will handle schema properly, but ensure basics)
async function initDB() {
  try {
    await pool.query(`
      CREATE TABLE IF NOT EXISTS schema_migrations (
        id SERIAL PRIMARY KEY,
        filename TEXT NOT NULL UNIQUE,
        applied_at BIGINT NOT NULL DEFAULT EXTRACT(EPOCH FROM NOW())
      );
    `);

    await pool.query(`
      CREATE TABLE IF NOT EXISTS alerts (
        id TEXT PRIMARY KEY,
        token TEXT NOT NULL,
        title TEXT NOT NULL,
        description TEXT,
        severity TEXT NOT NULL DEFAULT 'info',
        deadline TEXT NOT NULL,
        tags TEXT DEFAULT '[]',
        further_info TEXT,
        source_type TEXT,
        source_url TEXT
      );
    `);

    await pool.query(`
      CREATE TABLE IF NOT EXISTS token_requests (
        id SERIAL PRIMARY KEY,
        user_id TEXT NOT NULL,
        symbol TEXT NOT NULL,
        name TEXT NOT NULL,
        reason TEXT NOT NULL,
        website TEXT,
        market_cap TEXT,
        status TEXT DEFAULT 'pending',
        submitted_at TEXT NOT NULL,
        reviewed_at TEXT,
        reviewed_by TEXT,
        notes TEXT
      );
    `);

    await pool.query(`
      CREATE TABLE IF NOT EXISTS audit_log (
        id SERIAL PRIMARY KEY,
        ts BIGINT NOT NULL DEFAULT EXTRACT(EPOCH FROM NOW()),
        user_id TEXT,
        email TEXT,
        event TEXT,
        detail TEXT
      );
    `);

    console.log('Database tables initialized');
  } catch (err) {
    console.error('Error initializing database:', err);
  }
}

// Call init on startup
initDB().catch(console.error);

/* ---------------- Database Helper Functions ---------------- */
// Upsert user (INSERT ON CONFLICT DO NOTHING)
async function upsertUser(userId) {
  await pool.query('INSERT INTO users (id) VALUES ($1) ON CONFLICT (id) DO NOTHING', [userId]);
}

// Get user
async function getUser(userId) {
  const { rows } = await pool.query(
    'SELECT id, google_id, email, name, avatar, username FROM users WHERE id = $1',
    [userId]
  );
  return rows[0] || null;
}

// Get user by username
async function getUserByUsername(username) {
  const { rows } = await pool.query(
    'SELECT id FROM users WHERE lower(username) = lower($1)',
    [username]
  );
  return rows[0] || null;
}

// Set username
async function setUsername(username, userId) {
  await pool.query('UPDATE users SET username = $1 WHERE id = $2', [username, userId]);
}

// Set avatar
async function setAvatar(avatar, userId) {
  await pool.query('UPDATE users SET avatar = $1 WHERE id = $2', [avatar, userId]);
}

// Get user preferences
async function getPrefs(userId) {
  const { rows } = await pool.query('SELECT * FROM user_prefs WHERE user_id = $1', [userId]);
  return rows[0] || null;
}

// Upsert preferences
async function upsertPrefs(userId, watchlist, severity, showAll, dismissed) {
  await pool.query(`
    INSERT INTO user_prefs (user_id, watchlist_json, severity_json, show_all, dismissed_json, updated_at)
    VALUES ($1, $2, $3, $4, $5, EXTRACT(EPOCH FROM NOW()))
    ON CONFLICT(user_id) DO UPDATE SET
      watchlist_json = excluded.watchlist_json,
      severity_json = excluded.severity_json,
      show_all = excluded.show_all,
      dismissed_json = excluded.dismissed_json,
      updated_at = excluded.updated_at
  `, [userId, watchlist, severity, showAll, dismissed]);
}

// Insert audit log
async function insertAudit(userId, email, event, detail) {
  await pool.query(
    'INSERT INTO audit_log (user_id, email, event, detail) VALUES ($1, $2, $3, $4)',
    [userId, email, event, detail]
  );
}

// Insert/update alert
async function upsertAlert(alertData) {
  await pool.query(`
    INSERT INTO alerts (id, token, title, description, severity, deadline, tags, further_info, source_type, source_url)
    VALUES ($1, $2, $3, $4, $5, $6, $7, $8, $9, $10)
    ON CONFLICT (id) DO UPDATE SET
      token = excluded.token,
      title = excluded.title,
      description = excluded.description,
      severity = excluded.severity,
      deadline = excluded.deadline,
      tags = excluded.tags,
      further_info = excluded.further_info,
      source_type = excluded.source_type,
      source_url = excluded.source_url
  `, [
    alertData.id,
    alertData.token,
    alertData.title,
    alertData.description,
    alertData.severity,
    alertData.deadline,
    alertData.tags,
    alertData.further_info,
    alertData.source_type,
    alertData.source_url
  ]);
}

// Delete alert
async function deleteAlert(alertId) {
  await pool.query('DELETE FROM alerts WHERE id = $1', [alertId]);
}

// Allowed source types for alerts metadata
const SOURCE_TYPES = [
  'anonymous',
  'mainstream-media',
  'trusted-source',
  'social-media',
  'dev-team'
];

/* ---------------- Middleware ---------------- */
app.use(express.json());
app.use(cookieParser());

// Request logging only when DEBUG_HTTP=true
if (String(process.env.DEBUG_HTTP).toLowerCase() === 'true') {
  app.use((req, res, next) => {
    console.log(`📨 Incoming request: ${req.method} ${req.url} from ${req.ip}`);
    next();
  });
}

// Admin token + email helpers (reuse for admin-only APIs)
const ADMIN_TOKEN = process.env.ADMIN_TOKEN || '';
const ADMIN_EMAILS = (process.env.ADMIN_EMAILS || 'ali@crypto-lifeguard.com,jordan@crypto-lifeguard.com,george@crypto-lifeguard.com')
  .split(',')
  .map(s => s.trim().toLowerCase())
  .filter(Boolean);
function getAdminTokenFromReq(req){
  const auth = String(req.get('authorization') || req.get('x-admin-token') || '').trim();
  if (!auth) return '';
  if (auth.toLowerCase().startsWith('bearer ')) return auth.slice(7).trim();
  return auth;
}
async function requireAdmin(req, res, next){
  // Option 1: Header token
  const token = getAdminTokenFromReq(req);
  if (ADMIN_TOKEN && token && token === ADMIN_TOKEN) return next();
  // Option 2: Logged-in user from session and email whitelist
  const sess = getSession(req);
  if (sess && sess.uid) {
    try{
      const u = await getUser(sess.uid);
      const email = (u && u.email ? String(u.email).toLowerCase() : '');
      if (email && ADMIN_EMAILS.includes(email)) return next();
    }catch(e){ /* ignore */ }
  }
  return res.status(401).json({ error: 'unauthorized' });
}
// Very small ephemeral in-memory session store
const sessions = new Map(); // sid -> { uid }
const oauthStates = new Map(); // state -> { timestamp, used }

// Load OAuth states from file on startup (for persistence across restarts)
const OAUTH_STATES_FILE = path.join(DATA_DIR, 'oauth_states.json');
try {
  if (fs.existsSync(OAUTH_STATES_FILE)) {
    const statesData = JSON.parse(fs.readFileSync(OAUTH_STATES_FILE, 'utf8'));
    const now = Date.now();
    const tenMinutesAgo = now - 10 * 60 * 1000;
    
    for (const [state, data] of Object.entries(statesData)) {
      if (data.timestamp > tenMinutesAgo && !data.used) {
        oauthStates.set(state, data);
      }
    }
    // OAuth states loaded from disk
  }
} catch (e) {
  console.warn('Failed to load OAuth states from disk:', e.message);
}

function saveOAuthStates() {
  try {
    const statesObj = Object.fromEntries(oauthStates.entries());
    fs.writeFileSync(OAUTH_STATES_FILE, JSON.stringify(statesObj, null, 2));
  } catch (e) {
    console.warn('Failed to save OAuth states to disk:', e.message);
  }
}

function setSession(res, data){
  const sid = crypto.randomBytes(16).toString('hex');
  sessions.set(sid, { ...data, t: Date.now() });
  res.cookie('sid', sid, { httpOnly:true, sameSite:'lax', maxAge: 365*24*3600*1000, ...(COOKIE_SECURE ? { secure: true } : {}) });
}
function getSession(req){
  const sid = req.cookies.sid; if (!sid) return null;
  const s = sessions.get(sid); return s || null;
}

// create anon user if missing cookie
app.use(async (req, res, next) => {
  let uid = req.cookies.uid;
  if (!uid) {
    uid = `usr_${Math.random().toString(36).slice(2,10)}`;
    res.cookie('uid', uid, { httpOnly: true, sameSite: 'lax', maxAge: 365*24*3600*1000, ...(COOKIE_SECURE ? { secure: true } : {}) });
  }
  req.uid = uid;
  try {
    await upsertUser(uid);
  } catch (err) {
    console.error('Error upserting user:', err);
  }
  next();
});

/* ---------------- Alerts store (file-backed) ---------------- */
function readJsonSafe(file, fallback) {
  try { return JSON.parse(fs.readFileSync(file, 'utf8')); }
  catch { return fallback; }
}
function writeJsonSafe(file, data) {
  fs.writeFileSync(file, JSON.stringify(data, null, 2));
}

const ALERTS_PATH = path.join(DATA_DIR, 'alerts.json');
let alerts = readJsonSafe(ALERTS_PATH, [
  { 
    id:'seed-1', 
    token:'BTC', 
    title:'Wallet update recommended',
    description:'Upgrade to the latest client to ensure network compatibility.',
    severity:'info', 
    deadline:new Date(Date.now()+36*3600*1000).toISOString(),
    tags: ['community', 'news']
  },
  { 
    id:'seed-2', 
    token:'ETH', 
    title:'Validator maintenance window',
    description:'Possible brief latency. No action required for holders.',
    severity:'warning', 
    deadline:new Date(Date.now()+12*3600*1000).toISOString(),
    tags: ['community', 'fork']
  }
]);
function persistAlerts(){ writeJsonSafe(ALERTS_PATH, alerts); }
let usingDatabaseAlerts = false; // Track if we're using DB instead of JSON file

// Function to reload alerts from database into memory
async function reloadAlertsFromDatabase() {
  if (!usingDatabaseAlerts) return false;
  
  try {
    const { rows } = await pool.query('SELECT id, token, title, description, severity, deadline, tags, further_info, source_type, source_url FROM alerts');
    alerts = rows.map(r => ({
      id: r.id || `db_${Date.now()}_${Math.random().toString(36).slice(2,8)}`,
      token: String(r.token || '').toUpperCase(),
      title: String(r.title || ''),
      description: String(r.description || ''),
      severity: ['critical','warning','info'].includes(r.severity) ? r.severity : 'info',
      deadline: new Date(r.deadline).toISOString(),
      tags: (() => { try{ const t = typeof r.tags === 'string' ? JSON.parse(r.tags) : r.tags; return Array.isArray(t) ? t : []; } catch { return []; } })(),
      further_info: String(r.further_info || ''),
      source_type: SOURCE_TYPES.includes(String(r.source_type||'')) ? String(r.source_type) : '',
      source_url: String(r.source_url || '')
    }));
    return true;
  } catch (e) {
    console.warn('Failed to reload alerts from database:', e.message);
    return false;
  }
}

// Prefer DB alerts if available (keeps start sequence consistent with restore-alerts.js)
(async () => {
  try {
    const { rows } = await pool.query('SELECT id, token, title, description, severity, deadline, tags, further_info, source_type, source_url FROM alerts');
    if (Array.isArray(rows) && rows.length > 0) {
      alerts = rows.map(r => ({
        id: r.id || `db_${Date.now()}_${Math.random().toString(36).slice(2,8)}`,
        token: String(r.token || '').toUpperCase(),
        title: String(r.title || ''),
        description: String(r.description || ''),
        severity: ['critical','warning','info'].includes(r.severity) ? r.severity : 'info',
        deadline: new Date(r.deadline).toISOString(),
        tags: (() => { try{ const t = typeof r.tags === 'string' ? JSON.parse(r.tags) : r.tags; return Array.isArray(t) ? t : []; } catch { return []; } })(),
        further_info: String(r.further_info || ''),
        source_type: SOURCE_TYPES.includes(String(r.source_type||'')) ? String(r.source_type) : '',
        source_url: String(r.source_url || '')
      }));
      usingDatabaseAlerts = true;
      // Alerts loaded from database - do NOT persist to JSON since DB is the master
    } else {
      // Using file-backed alerts
    }
  } catch (e) {
    console.warn('Failed to load alerts from DB; using file-backed alerts.json', e && e.message);
  }
})();

/* ---------------- Admin Info Endpoint ---------------- */
app.get('/admin/info', requireAdmin, async (req, res) => {
  try{
    const alertCountResult = await pool.query('SELECT COUNT(*) AS c FROM alerts');
    const userCountResult = await pool.query('SELECT COUNT(*) AS c FROM users');
    const prefsCountResult = await pool.query('SELECT COUNT(*) AS c FROM user_prefs');
    
    const alertCount = parseInt(alertCountResult.rows[0].c);
    const userCount = parseInt(userCountResult.rows[0].c);
    const prefsCount = parseInt(prefsCountResult.rows[0].c);
    
    res.json({
      dataDir: DATA_DIR,
      databaseUrl: DATABASE_URL ? 'configured' : 'not set',
      backupDir: BACKUP_DIR,
      restoreFromFile: RESTORE_FROM_FILE,
      counts: { alerts: alertCount, users: userCount, user_prefs: prefsCount },
      market: {
        provider: CMC_API_KEY ? 'cmc' : 'none',
        currency: MARKET_CURRENCY
      }
    });
  }catch(e){
    res.status(500).json({ error: 'failed', message: e && e.message });
  }
});

/* ---------------- User prefs API ---------------- */
app.get('/api/me', async (req, res) => {
  // If Google session exists, prefer that user id
  const sess = getSession(req);
  const effectiveUid = sess?.uid || req.uid;
  const urow = await getUser(effectiveUid);
  const emailLower = (urow && urow.email ? String(urow.email).toLowerCase() : '');
  const isAdmin = !!(emailLower && ADMIN_EMAILS.includes(emailLower));
  const row = await getPrefs(effectiveUid);
  if (!row) {
    // first-time defaults
    const payload = {
      userId: effectiveUid,
      watchlist: [],
      severity: ['critical','warning','info'],
      showAll: false,
      dismissed: [],
      loggedIn: !!sess,
      isAdmin,
      profile: urow ? { name: urow.name || '', email: urow.email || '', avatar: urow.avatar || '', username: urow.username || '' } : { name:'', email:'', avatar:'', username:'' }
    };
    await upsertPrefs(
      effectiveUid,
      JSON.stringify(payload.watchlist),
      JSON.stringify(payload.severity),
      payload.showAll ? 1 : 0,
      JSON.stringify(payload.dismissed)
    );
    try { 
      await insertAudit(effectiveUid, (urow&&urow.email)||'', 'profile_init', JSON.stringify({ watchlist: payload.watchlist })); 
    } catch {}
    return res.json({ ...payload, userId: effectiveUid });
  }
  res.json({
    userId: effectiveUid,
    watchlist: JSON.parse(row.watchlist_json),
    severity: JSON.parse(row.severity_json),
    showAll: !!row.show_all,
    dismissed: JSON.parse(row.dismissed_json),
    loggedIn: !!sess,
    isAdmin,
    profile: urow ? { name: urow.name || '', email: urow.email || '', avatar: urow.avatar || '', username: urow.username || '' } : { name:'', email:'', avatar:'', username:'' }
  });
});

// Set/update username
app.post('/api/me/username', async (req, res) => {
  const sess = getSession(req);
  const effectiveUid = sess?.uid || req.uid;
  const { username } = req.body || {};
  const val = String(username || '').trim();
  // validate: 3-20 chars, letters, numbers, underscore only; must start with a letter
  if (!/^[A-Za-z][A-Za-z0-9_]{2,19}$/.test(val)) {
    return res.status(400).json({ ok:false, error:'invalid_username', rules:'3-20 chars, letters/numbers/underscore, start with a letter' });
  }
  // uniqueness (case-insensitive)
  const taken = await getUserByUsername(val);
  if (taken && taken.id !== effectiveUid) {
    return res.status(409).json({ ok:false, error:'taken' });
  }
  await setUsername(val, effectiveUid);
  try { 
    const urow = await getUser(effectiveUid); 
    await insertAudit(effectiveUid, (urow&&urow.email)||'', 'username_set', JSON.stringify({ username: val })); 
  } catch {}
  res.json({ ok:true, username: val });
});

// Set/update avatar (simple URL validation)
app.post('/api/me/avatar', async (req, res) => {
  const sess = getSession(req);
  const effectiveUid = sess?.uid || req.uid;
  const { url } = req.body || {};
  const val = String(url || '').trim();
  try{
    const u = new URL(val);
    if (u.protocol !== 'https:') throw new Error('https_required');
    if (val.length > 300) throw new Error('too_long');
  }catch(e){
    return res.status(400).json({ ok:false, error:'invalid_url' });
  }
  await setAvatar(val, effectiveUid);
  try { 
    const urow = await getUser(effectiveUid); 
    await insertAudit(effectiveUid, (urow&&urow.email)||'', 'avatar_set', JSON.stringify({ avatar: val.slice(0,120) })); 
  } catch {}
  res.json({ ok:true, avatar: val });
});

app.post('/api/me/prefs', async (req, res) => {
  const { watchlist = [], severity = ['critical','warning','info'], showAll = false, dismissed = [] } = req.body || {};
  const sess = getSession(req);
  const effectiveUid = sess?.uid || req.uid;
  await upsertPrefs(
    effectiveUid,
    JSON.stringify([...new Set(watchlist.map(s => String(s).toUpperCase()))]),
    JSON.stringify(severity),
    showAll ? 1 : 0,
    JSON.stringify(dismissed)
  );
  try { 
    const urow = await getUser(effectiveUid); 
    await insertAudit(effectiveUid, (urow&&urow.email)||'', 'prefs_saved', JSON.stringify({ watchlistLen: (watchlist||[]).length })); 
  } catch {}
  res.json({ ok: true });
});

/* ---------------- Alerts API ---------------- */
app.get('/api/alerts', (_req, res) => res.json(alerts));
app.post('/api/alerts', requireAdmin, async (req, res) => {
  const { token, title, description, severity, deadline, tags, further_info, source_type, source_url } = req.body || {};
  if (!token || !title || !deadline) return res.status(400).json({ error:'token, title, deadline are required' });
  
  // Validate tags against known tag types
  const validTags = [
    'price-change', 'migration', 'hack', 'fork', 'scam',
    'airdrop', 'whale', 'news', 'community', 'exploit', 'privacy',
    'community-vote', 'token-unlocks'
  ];
  const sanitizedTags = Array.isArray(tags) 
    ? tags.filter(t => typeof t === 'string' && validTags.includes(t))
    : [];

  const finalSeverity = ['critical','warning','info'].includes(severity) ? severity : 'info';
  const finalTags = sanitizedTags.length > 0 ? sanitizedTags : JSON.parse(getDefaultTags(finalSeverity));
  
  // Validate source metadata
  const srcType = source_type && SOURCE_TYPES.includes(String(source_type)) ? String(source_type) : '';
  const srcUrl = source_url && /^https?:\/\//i.test(String(source_url)) ? String(source_url) : '';

  const item = {
    id:`a_${Date.now()}_${Math.random().toString(36).slice(2,8)}`,
    token:String(token).toUpperCase(),
    title:String(title),
    description:String(description||''),
    severity: finalSeverity,
    deadline:new Date(deadline).toISOString(),
    tags: finalTags,
    further_info: String(further_info || ''),
    source_type: srcType,
    source_url: srcUrl
  };
  alerts.push(item);
  
  // Also insert into database if using DB-backed alerts
  if (usingDatabaseAlerts) {
    try {
      await upsertAlert({
        id: item.id,
        token: item.token,
        title: item.title,
        description: item.description,
        severity: item.severity,
        deadline: item.deadline,
        tags: JSON.stringify(item.tags),
        further_info: item.further_info,
        source_type: item.source_type,
        source_url: item.source_url
      });
      await reloadAlertsFromDatabase();
    } catch (dbError) {
      console.warn('Failed to insert individual alert into database:', dbError.message);
    }
  } else {
    persistAlerts();
  }
  
  res.status(201).json(item);
});

// Get a single alert (admin only for now)
app.get('/api/alerts/:id', requireAdmin, (req, res) => {
  const { id } = req.params;
  const item = alerts.find(a => a.id === id);
  if (!item) return res.status(404).json({ error: 'not_found' });
  res.json(item);
});

// Update an alert (admin only)
app.put('/api/alerts/:id', requireAdmin, async (req, res) => {
  const { id } = req.params;
  const idx = alerts.findIndex(a => a.id === id);
  if (idx === -1) return res.status(404).json({ error: 'not_found' });

  const payload = req.body || {};
  // Validate/normalize fields if present
  if (payload.token != null) {
    payload.token = String(payload.token).toUpperCase();
  }
  if (payload.severity != null) {
    const allowed = ['critical','warning','info'];
    if (!allowed.includes(payload.severity)) return res.status(400).json({ error:'invalid_severity' });
  }
  if (payload.deadline != null) {
    const iso = new Date(payload.deadline).toISOString();
    if (!iso || iso === 'Invalid Date') return res.status(400).json({ error:'invalid_deadline' });
    payload.deadline = iso;
  }
  if (payload.tags != null) {
    const validTags = [
      'price-change', 'migration', 'hack', 'fork', 'scam',
      'airdrop', 'whale', 'news', 'community', 'exploit', 'privacy',
      'community-vote', 'token-unlocks'
    ];
    const cleaned = Array.isArray(payload.tags)
      ? payload.tags.filter(t => typeof t === 'string' && validTags.includes(t))
      : [];
    payload.tags = cleaned;
  }
  if (payload.source_type != null) {
    const st = String(payload.source_type);
    if (st && !SOURCE_TYPES.includes(st)) return res.status(400).json({ error:'invalid_source_type' });
  }
  if (payload.source_url != null) {
    const su = String(payload.source_url);
    if (su && !/^https?:\/\//i.test(su)) return res.status(400).json({ error:'invalid_source_url' });
  }
  if (payload.further_info != null) {
    payload.further_info = String(payload.further_info);
  }
  // Apply changes
  const old = alerts[idx];
  const updated = { ...old, ...payload };
  alerts[idx] = updated;
  
  // Also update in database if using DB-backed alerts
  if (usingDatabaseAlerts) {
    try {
      await upsertAlert({
        id: updated.id,
        token: updated.token,
        title: updated.title,
        description: updated.description,
        severity: updated.severity,
        deadline: updated.deadline,
        tags: JSON.stringify(updated.tags),
        further_info: updated.further_info,
        source_type: updated.source_type,
        source_url: updated.source_url
      });
      await reloadAlertsFromDatabase();
    } catch (dbError) {
      console.warn('Failed to update alert in database:', dbError.message);
    }
  } else {
    persistAlerts();
  }
  
  res.json(updated);
});

// Delete an alert (admin only)
app.delete('/api/alerts/:id', requireAdmin, async (req, res) => {
  const { id } = req.params;
  const idx = alerts.findIndex(a => a.id === id);
  if (idx === -1) return res.status(404).json({ error: 'not_found' });
  const removed = alerts.splice(idx, 1)[0];
  
  // Also delete from database if using DB-backed alerts
  if (usingDatabaseAlerts) {
    try {
      await deleteAlert(removed.id);
      await reloadAlertsFromDatabase();
    } catch (dbError) {
      console.warn('Failed to delete alert from database:', dbError.message);
    }
  } else {
    persistAlerts();
  }
  res.json({ ok:true, removedId: removed.id });
});

// Bulk create alerts (admin only)
app.post('/api/alerts/bulk', requireAdmin, async (req, res) => {
  const { alerts: alertsToCreate } = req.body || {};
  
  if (!Array.isArray(alertsToCreate) || alertsToCreate.length === 0) {
    return res.status(400).json({ error: 'alerts array is required and must not be empty' });
  }

  const validTags = [
    'price-change', 'migration', 'hack', 'fork', 'scam',
    'airdrop', 'whale', 'news', 'community', 'exploit', 'privacy',
    'community-vote', 'token-unlocks'
  ];

  const createdAlerts = [];
  const errors = [];

  for (let index = 0; index < alertsToCreate.length; index++) {
    const alertData = alertsToCreate[index];
    try {
      const { token, title, description, severity, deadline, tags, further_info, source_type, source_url } = alertData;
      
      // Validate required fields
      if (!token || !title || !deadline) {
        errors.push(`Alert ${index + 1}: token, title, deadline are required`);
        continue;
      }

      // Validate and normalize fields
      const finalSeverity = ['critical','warning','info'].includes(severity) ? severity : 'info';
      
      // Handle tags
      let finalTags;
      if (Array.isArray(tags)) {
        const sanitizedTags = tags.filter(t => typeof t === 'string' && validTags.includes(t));
        finalTags = sanitizedTags.length > 0 ? sanitizedTags : JSON.parse(getDefaultTags(finalSeverity));
      } else {
        finalTags = JSON.parse(getDefaultTags(finalSeverity));
      }

      // Validate source metadata
      const srcType = source_type && SOURCE_TYPES.includes(String(source_type)) ? String(source_type) : '';
      const srcUrl = source_url && /^https?:\/\//i.test(String(source_url)) ? String(source_url) : '';

      // Validate deadline
      const deadlineDate = new Date(deadline);
      if (isNaN(deadlineDate.getTime())) {
        errors.push(`Alert ${index + 1}: Invalid deadline format`);
        continue;
      }

      const item = {
        id: `a_${Date.now()}_${Math.random().toString(36).slice(2,8)}`,
        token: String(token).toUpperCase(),
        title: String(title),
        description: String(description || ''),
        severity: finalSeverity,
        deadline: deadlineDate.toISOString(),
        tags: finalTags,
        further_info: String(further_info || ''),
        source_type: srcType,
        source_url: srcUrl
      };

      alerts.push(item);
      
      // Also insert into database if we're using DB-backed alerts
      try {
        await upsertAlert({
          id: item.id,
          token: item.token,
          title: item.title,
          description: item.description,
          severity: item.severity,
          deadline: item.deadline,
          tags: JSON.stringify(item.tags),
          further_info: item.further_info,
          source_type: item.source_type,
          source_url: item.source_url
        });
      } catch (dbError) {
        console.warn('Failed to insert alert into database:', dbError.message);
      }
      
      createdAlerts.push(item);

    } catch (error) {
      errors.push(`Alert ${index + 1}: ${error.message}`);
    }
  }

  // Persist if any alerts were created (only to JSON if not using DB)
  if (createdAlerts.length > 0 && !usingDatabaseAlerts) {
    persistAlerts();
  }

  // Reload alerts from database to sync in-memory array
  if (createdAlerts.length > 0 && usingDatabaseAlerts) {
    await reloadAlertsFromDatabase();
  }

  const response = {
    imported: createdAlerts.length,
    errors: errors.length,
    total: alertsToCreate.length
  };

  if (errors.length > 0) {
    response.errorDetails = errors;
  }

  if (createdAlerts.length === 0) {
    return res.status(400).json({ ...response, error: 'No alerts could be created' });
  }

  res.status(201).json(response);
});

/* ---------------- Token Requests API ---------------- */
app.post('/api/token-requests', async (req, res) => {
  const sess = getSession(req);
  const effectiveUid = sess?.uid || req.uid;
  
  const { symbol, name, reason, website, marketCap } = req.body || {};
  
  // Validate required fields
  if (!symbol || !name || !reason) {
    return res.status(400).json({ 
      error: 'missing_fields', 
      message: 'Symbol, name, and reason are required' 
    });
  }
  
  // Validate symbol format
  const cleanSymbol = String(symbol).trim().toUpperCase();
  if (!/^[A-Z0-9]{1,10}$/.test(cleanSymbol)) {
    return res.status(400).json({ 
      error: 'invalid_symbol', 
      message: 'Symbol must be 1-10 characters, letters and numbers only' 
    });
  }
  
  // Validate lengths
  const cleanName = String(name).trim();
  const cleanReason = String(reason).trim();
  if (cleanName.length > 50) {
    return res.status(400).json({ 
      error: 'name_too_long', 
      message: 'Token name must be 50 characters or less' 
    });
  }
  if (cleanReason.length > 500) {
    return res.status(400).json({ 
      error: 'reason_too_long', 
      message: 'Reason must be 500 characters or less' 
    });
  }
  
  // Validate website URL if provided
  let cleanWebsite = '';
  if (website) {
    try {
      const url = new URL(String(website).trim());
      if (url.protocol === 'http:' || url.protocol === 'https:') {
        cleanWebsite = url.href;
      }
    } catch (e) {
      return res.status(400).json({ 
        error: 'invalid_website', 
        message: 'Website must be a valid URL' 
      });
    }
  }
  
  // Check for duplicate recent submissions from this user
  const recentSubmissionsResult = await pool.query(`
    SELECT COUNT(*) as count FROM token_requests 
    WHERE user_id = $1 AND symbol = $2 AND submitted_at > NOW() - INTERVAL '24 hours'
  `, [effectiveUid, cleanSymbol]);
  
  const recentSubmissions = parseInt(recentSubmissionsResult.rows[0].count);
  
  if (recentSubmissions > 0) {
    return res.status(429).json({ 
      error: 'duplicate_request', 
      message: 'You have already submitted a request for this token in the last 24 hours' 
    });
  }
  
  try {
    // Insert token request
    const result = await pool.query(`
      INSERT INTO token_requests (user_id, symbol, name, reason, website, market_cap, submitted_at)
      VALUES ($1, $2, $3, $4, $5, $6, $7)
      RETURNING id
    `, [
      effectiveUid,
      cleanSymbol,
      cleanName,
      cleanReason,
      cleanWebsite,
      String(marketCap || '').trim(),
      new Date().toISOString()
    ]);
    
    // Log audit event
    try { 
      const urow = await getUser(effectiveUid); 
      await insertAudit(
        effectiveUid, 
        (urow && urow.email) || '', 
        'token_request_submitted', 
        JSON.stringify({ symbol: cleanSymbol, name: cleanName })
      ); 
    } catch (auditError) {
      console.warn('Failed to log token request audit:', auditError.message);
    }
    
    res.status(201).json({ 
      success: true, 
      id: result.rows[0].id,
      message: 'Token request submitted successfully' 
    });
    
  } catch (error) {
    console.error('Error submitting token request:', error);
    res.status(500).json({ 
      error: 'submission_failed', 
      message: 'Failed to submit token request' 
    });
  }
});

// Get user's token requests (for potential future use)
app.get('/api/token-requests/mine', async (req, res) => {
  const sess = getSession(req);
  const effectiveUid = sess?.uid || req.uid;
  
  try {
    const result = await pool.query(`
      SELECT id, symbol, name, reason, website, market_cap, status, submitted_at, reviewed_at, notes
      FROM token_requests 
      WHERE user_id = $1 
      ORDER BY submitted_at DESC
    `, [effectiveUid]);
    
    res.json(result.rows);
  } catch (error) {
    console.error('Error fetching user token requests:', error);
    res.status(500).json({ error: 'Failed to fetch requests' });
  }
});

// Admin endpoint to view all token requests
app.get('/api/admin/token-requests', requireAdmin, async (req, res) => {
  try {
    const result = await pool.query(`
      SELECT tr.*, u.email, u.name as user_name
      FROM token_requests tr
      LEFT JOIN users u ON tr.user_id = u.id
      ORDER BY tr.submitted_at DESC
    `);
    
    res.json(result.rows);
  } catch (error) {
    console.error('Error fetching admin token requests:', error);
    res.status(500).json({ error: 'Failed to fetch requests' });
  }
});

/* ---------------- Market (CoinMarketCap) ---------------- */
// Simple persistent cache for symbol->CMC id mappings
const CMC_MAP_FILE = path.join(DATA_DIR, 'cmc_symbol_map.json');
let cmcSymbolMap = readJsonSafe(CMC_MAP_FILE, {});
// Add a static seed for common symbols to reduce map calls
const CMC_STATIC_IDS = {
  BTC: 1, ETH: 1027, USDT: 825, USDC: 3408, BNB: 1839, SOL: 5426, XRP: 52, ADA: 2010,
  DOGE: 74, TRX: 1958, TON: 11419, DOT: 6636, MATIC: 3890, POL: 28321, LINK: 1975,
  UNI: 7083, AVAX: 5805, LTC: 2, BCH: 1831, BSV: 3602, ETC: 1321, XLM: 512, HBAR: 4642,
  APT: 21794, ARB: 11841, OP: 11840, SUI: 20947, NEAR: 6535, ICP: 8916, MKR: 1518,
  AAVE: 7278, COMP: 5692, SNX: 2586, CRV: 6538, BAL: 5728, YFI: 5864, ZEC: 1437,
  DASH: 131, EOS: 1765, FIL: 2280, VET: 3077, XTZ: 2011, KSM: 5034, GLMR: 6836
};

// In-memory cache for stats calls (60s cadence)
const cmcStatsCache = new Map(); // key -> { t, data }
const cmcOhlcvCache = new Map(); // key -> { t, data }
const CMC_STATS_TTL_MS = 60 * 1000;
const CMC_OHLCV_TTL_MS = 5 * 60 * 1000; // 5 minutes for OHLCV

// Fetch today's OHLCV data to get high/low
async function getCmcOhlcvData(ids, currency) {
  const cacheKey = `ohlcv:${ids.join(',')}:${currency}`;
  const hit = cmcOhlcvCache.get(cacheKey);
  if (hit && Date.now() - hit.t < CMC_OHLCV_TTL_MS) {
    return hit.data;
  }
  
  try {
    // Try OHLCV in USD since GBP conversion may be restricted on Hobbyist plan
    const params = new URLSearchParams({
      id: ids.join(','),
      convert: 'USD'  // Use USD for OHLCV to avoid 403 errors
    });
    const url = `https://pro-api.coinmarketcap.com/v2/cryptocurrency/ohlcv/latest?${params.toString()}`;
    const r = await fetch(url, { headers: { 'X-CMC_PRO_API_KEY': CMC_API_KEY } });
    
    if (!r.ok) {
      const errorText = await r.text();
      throw new Error(`OHLCV HTTP ${r.status}: ${errorText}`);
    }
    
    const j = await r.json();
    const data = j?.data || {};
    
    cmcOhlcvCache.set(cacheKey, { t: Date.now(), data });
    return data;
  } catch (e) {
    console.warn('CMC OHLCV API error:', e.message);
    return {};
  }
}

async function getCmcIdsForSymbols(symbols) {
  const ids = {};
  const missing = [];
  for (const sym of symbols) {
    const fromStatic = CMC_STATIC_IDS[sym];
    const fromCache = cmcSymbolMap[sym];
    if (fromStatic) { ids[sym] = fromStatic; continue; }
    if (fromCache) { ids[sym] = fromCache; continue; }
    missing.push(sym);
  }
  if (!missing.length || !CMC_API_KEY) return ids;
  try {
    // Fetch mapping for missing symbols and persist
    const url = 'https://pro-api.coinmarketcap.com/v1/cryptocurrency/map?symbol=' + encodeURIComponent(missing.join(','));
    const r = await fetch(url, { headers: { 'X-CMC_PRO_API_KEY': CMC_API_KEY } });
    if (r.ok) {
      const j = await r.json();
      const rows = Array.isArray(j?.data) ? j.data : [];
      rows.forEach(row => {
        const s = String(row.symbol || '').toUpperCase();
        if (s && row.id) { cmcSymbolMap[s] = row.id; ids[s] = row.id; }
      });
      // Persist to disk
      try { fs.writeFileSync(CMC_MAP_FILE, JSON.stringify(cmcSymbolMap, null, 2)); } catch {}
    }
  } catch {}
  return ids;
}

// Cache for token metadata (symbol + name)
let cachedTokenList = null;
let tokenListTimestamp = 0;
const TOKEN_CACHE_TTL = 24 * 60 * 60 * 1000; // 24 hours

app.get('/api/tokens', async (req, res) => {
  // Return cached list if valid
  if (cachedTokenList && (Date.now() - tokenListTimestamp < TOKEN_CACHE_TTL)) {
    return res.json({ tokens: cachedTokenList, cached: true });
  }

  const tokens = [];

  // If CMC API is configured, fetch comprehensive token list
  if (CMC_API_KEY) {
    try {
      // Fetch top 5000 tokens by market cap
      const url = 'https://pro-api.coinmarketcap.com/v1/cryptocurrency/map?limit=5000&sort=cmc_rank';
      const r = await fetch(url, { headers: { 'X-CMC_PRO_API_KEY': CMC_API_KEY } });
      if (r.ok) {
        const j = await r.json();
        const rows = Array.isArray(j?.data) ? j.data : [];
        rows.forEach(row => {
          const symbol = String(row.symbol || '').toUpperCase();
          const name = String(row.name || '').trim();
          if (symbol && name) {
            tokens.push({ symbol, name });
          }
        });
        
        // Cache the results
        cachedTokenList = tokens;
        tokenListTimestamp = Date.now();
        
        return res.json({ tokens, cached: false, provider: 'cmc' });
      }
    } catch (err) {
      console.error('Failed to fetch CMC token list:', err.message);
    }
  }

  // Fallback: Get unique tokens from database alerts
  try {
    const result = await pool.query(`
      SELECT DISTINCT token 
      FROM alerts 
      WHERE token IS NOT NULL 
      ORDER BY token
    `);
    
    result.rows.forEach(row => {
      const symbol = String(row.token || '').toUpperCase();
      if (symbol) {
        // Use symbol as name if we don't have CMC data
        tokens.push({ symbol, name: symbol });
      }
    });
    
    // Cache fallback results too
    cachedTokenList = tokens;
    tokenListTimestamp = Date.now();
    
    return res.json({ tokens, cached: false, provider: 'fallback' });
  } catch (err) {
    console.error('Failed to fetch tokens from database:', err.message);
    return res.status(500).json({ error: 'Failed to fetch token list' });
  }
});

app.get('/api/market/snapshot', async (req, res) => {
  const symbols = String(req.query.symbols||'').split(',').map(s=>s.trim().toUpperCase()).filter(Boolean);
  if (!symbols.length) return res.json({ items:[], note:'No symbols selected.', provider: CMC_API_KEY ? 'cmc' : 'none' });

  // Prefer CMC if configured
  if (CMC_API_KEY) {
    try{
      // Resolve CMC IDs for symbols
      const idsMap = await getCmcIdsForSymbols(symbols);
      const ids = symbols.map(s => idsMap[s]).filter(Boolean);
      if (!ids.length) return res.json({ items: symbols.map(s=>({ token:s, lastPrice:null, dayChangePct:null, change30mPct:null, error:'no-id' })), note: 'CoinMarketCap quotes (~60s). No IDs found for requested symbols.', provider: 'cmc' });

      const cacheKey = `stats:${ids.join(',')}:${MARKET_CURRENCY}`;
      const hit = cmcStatsCache.get(cacheKey);
      if (hit && Date.now() - hit.t < CMC_STATS_TTL_MS) {
        return res.json({ items: hit.data, note: `CoinMarketCap quotes (~60s) — ${MARKET_CURRENCY}` , provider: 'cmc' });
      }

      // Fetch quotes data (current price, volume, % changes)
      const params = new URLSearchParams({
        id: ids.join(','),
        convert: MARKET_CURRENCY
      });
      const url = `https://pro-api.coinmarketcap.com/v1/cryptocurrency/quotes/latest?${params.toString()}`;
      const r = await fetch(url, { headers: { 'X-CMC_PRO_API_KEY': CMC_API_KEY } });
      if (!r.ok) throw new Error(`HTTP ${r.status}`);
      const j = await r.json();
      const quotesData = j?.data || {};
      
      // OHLCV disabled due to CMC Hobbyist plan GBP conversion restrictions
      const ohlcvData = {};
      
      // Build items array keyed by symbol using quotes endpoint
      const cur = MARKET_CURRENCY;
      const items = symbols.map(sym => {
        const id = idsMap[sym];
        const row = quotesData[id] || null;
        if (!row) return { token: sym, lastPrice: null, dayChangePct: null, change30mPct: null, high24h: null, low24h: null, ath: null, atl: null, error: 'no-data' };
        
        const quote = row.quote?.[cur] || {};
        // OHLCV data not available on Hobbyist plan with GBP
        
        // Extract available fields 
        return {
          token: sym,
          lastPrice: quote.price ?? null,
          dayChangePct: typeof quote.percent_change_24h === 'number' ? quote.percent_change_24h : null,
          change1hPct: typeof quote.percent_change_1h === 'number' ? quote.percent_change_1h : null,
          change7dPct: typeof quote.percent_change_7d === 'number' ? quote.percent_change_7d : null,
          change30dPct: typeof quote.percent_change_30d === 'number' ? quote.percent_change_30d : null,
          change30mPct: null, // Not available in CMC API
          volume24h: typeof quote.volume_24h === 'number' ? quote.volume_24h : null,
          volumeChange24h: typeof quote.volume_change_24h === 'number' ? quote.volume_change_24h : null,
          marketCap: typeof quote.market_cap === 'number' ? quote.market_cap : null,
          high24h: null, // Not available 
          low24h: null,  // Not available
          ath: null,     // Would need price-performance-stats endpoint (premium)
          atl: null      // Would need price-performance-stats endpoint (premium)
        };
      });
      cmcStatsCache.set(cacheKey, { t: Date.now(), data: items });
      return res.json({ items, note: `CoinMarketCap quotes (~60s) — ${MARKET_CURRENCY}`, provider: 'cmc' });
    }catch(e){
      console.warn('CMC API error:', e.message);
      const items = symbols.map(s=>({ token:s, lastPrice:null, dayChangePct:null, change30mPct:null, error:'cmc-failed' }));
      return res.json({ items, note: `CoinMarketCap API error: ${e.message}`, provider: 'cmc' });
    }
  }

  // No CMC API key configured
  const items = symbols.map(s=>({ token:s, lastPrice:null, dayChangePct:null, change30mPct:null, error:'no-api' }));
  res.json({ items, note: 'No market API configured.', provider: 'none' });
});

app.get('/api/market/auto-alerts', async (req, res) => {
  const symbols = String(req.query.symbols||'').split(',').map(s=>s.trim().toUpperCase()).filter(Boolean);
  const baseUrl = `${req.protocol}://${req.get('host')}`;
  const snapRes = await fetch(`${baseUrl}/api/market/snapshot?symbols=${encodeURIComponent(symbols.join(','))}`);
  const { items=[] } = (await snapRes.json()) || {};
  const now = Date.now(), mk = [];
  items.forEach(it=>{
    const pct = typeof it.dayChangePct==='number' ? it.dayChangePct : null;
    if (pct==null) return;
    let sev='info', title='Daily move';
    if (pct<=-10){ sev='critical'; title='Sharp drawdown'; }
    else if (pct<=-5){ sev='warning'; title='Drawdown'; }
    else if (pct>=8){ sev='warning'; title='Spike up'; }
    if (sev!=='info'){
      mk.push({ token:it.token, title, description:`EOD change ${pct.toFixed(2)}%. Review exposure if needed.`, severity:sev, deadline:new Date(now+6*3600*1000).toISOString() });
    }
  });
  res.json(mk);
});

// Expose market config (currency + symbol) for frontend formatting
function currencySymbol(code){
  const m = { USD: '$', GBP: '£', EUR: '€', JPY: '¥', AUD: 'A$', CAD: 'C$', CHF: 'CHF', CNY: '¥', HKD: 'HK$', SGD: 'S$', NZD: 'NZ$' };
  return m[String(code||'').toUpperCase()] || code || '$';
}
app.get('/api/market/config', (_req, res) => {
  res.json({ 
    currency: MARKET_CURRENCY, 
    symbol: currencySymbol(MARKET_CURRENCY),
    logokitApiKey: LOGOKIT_API_KEY
  });
});

// --- Environment API ---------------------------------------------------------
app.get('/api/environment', (_req, res) => {
  const env = process.env.NODE_ENV || process.env.RAILWAY_ENVIRONMENT || 'production';
  res.json({ 
    environment: env.toLowerCase(),
    isProduction: env.toLowerCase() === 'production'
  });
});

// --- AI Summary API ----------------------------------------------------------
app.post('/api/summary/generate', async (req, res) => {
  try {
    const { alerts, tokens, sevFilter, tagFilter } = req.body;
    
    if (!alerts || !Array.isArray(alerts)) {
      return res.status(400).json({ error: 'Invalid alerts data' });
    }

    // Generate AI summary using available API
    const summary = await generateAISummary(alerts, tokens || [], sevFilter || [], tagFilter || []);
    const news = await fetchNewsForTokens(tokens || []);
    
    res.json({ 
      summary: summary.content,
      model: summary.model,
      usage: summary.usage,
      alertCount: summary.alertCount,
      tokenCount: summary.tokenCount,
      news: news,
      timestamp: new Date().toISOString()
    });
  } catch (error) {
    console.error('AI Summary generation error:', error);
    res.status(500).json({ 
      error: 'Failed to generate summary',
      fallback: generateFallbackSummary(req.body.alerts || [], req.body.tokens || [])
    });
  }
});

// --- News API ----------------------------------------------------------
app.post('/api/news', async (req, res) => {
  try {
    const { tokens } = req.body;
    
    if (!tokens || !Array.isArray(tokens) || tokens.length === 0) {
      return res.status(400).json({ error: 'Invalid tokens data' });
    }

    const news = await fetchNewsForTokens(tokens);
    
    res.json({ 
      news: news,
      timestamp: new Date().toISOString()
    });
  } catch (error) {
    console.error('News fetch error:', error);
    res.status(500).json({ 
      error: 'Failed to fetch news',
      news: []
    });
  }
});

// AI Summary generation function
async function generateAISummary(alerts, tokens, sevFilter, tagFilter) {
  // Prepare alerts data for AI analysis
  const alertsData = alerts.map(alert => ({
    token: alert.token,
    title: alert.title,
    description: alert.description,
    severity: alert.severity,
    deadline: alert.deadline,
    tags: Array.isArray(alert.tags) ? alert.tags : (alert.tags ? JSON.parse(alert.tags) : [])
  }));

  // Fetch recent news for context
  const newsData = await fetchNewsForTokens(tokens);
  const newsContext = newsData.length > 0 ? 
    `\n\nRecent news (${newsData.length} articles):\n${newsData.map(n => `- ${n.title} (${n.sentiment || 'neutral'}) [${n.source.name}]`).join('\n')}` : 
    '\n\nNo recent news available for these tokens.';

  const prompt = `You are a crypto portfolio assistant. Analyze these alerts and recent news to provide a comprehensive summary for a user monitoring these tokens: ${tokens.join(', ')}.

Current alerts (${alerts.length} total):
${alertsData.map(a => `- ${a.token}: ${a.title} (${a.severity}) - ${a.description} [Deadline: ${a.deadline}]`).join('\n')}${newsContext}

Please provide:
1. **Executive Summary** (2-3 sentences): Key takeaways and urgent actions needed considering both alerts and recent news
2. **Critical Actions** (if any): Time-sensitive items requiring immediate attention  
3. **Token-Specific Insights**: Brief analysis for each token combining alert data and news sentiment
4. **News Highlights** (if available): Key developments from recent news that impact your tokens
5. **Timeline Overview**: Key dates and deadlines to watch

Keep it concise, actionable, and focused on portfolio management decisions.`;

  // Try OpenAI first, then Anthropic, then fallback
  if (OPENAI_API_KEY) {
    try {
      const response = await callOpenAI(prompt);
      return {
        content: response.content,
        model: response.model,
        usage: response.usage,
        alertCount: alerts.length,
        tokenCount: tokens.length
      };
    } catch (error) {
      console.error('OpenAI failed, using Anthropic:', error.message);
    }
  }

  if (ANTHROPIC_API_KEY) {
    try {
      const response = await callAnthropic(prompt);
      return {
        content: response.content,
        model: response.model,
        usage: response.usage,
        alertCount: alerts.length,
        tokenCount: tokens.length
      };
    } catch (error) {
      console.error('Anthropic API error:', error.message);
    }
  }

  // Fallback to rule-based summary
  return {
    content: generateFallbackSummary(alerts, tokens),
    model: 'Fallback (Rule-based)',
    usage: null,
    alertCount: alerts.length,
    tokenCount: tokens.length
  };
}

// OpenAI API call
async function callOpenAI(prompt) {
  const model = 'gpt-4o'; // Use the latest GPT-4o instead of o1-pro
  
  const response = await fetch('https://api.openai.com/v1/chat/completions', {
    method: 'POST',
    headers: {
      'Authorization': `Bearer ${OPENAI_API_KEY}`,
      'Content-Type': 'application/json'
    },
    body: JSON.stringify({
      model: model,
      messages: [{ role: 'user', content: prompt }],
      max_tokens: 2000,
      temperature: 0.3
    })
  });

  if (!response.ok) {
    throw new Error(`OpenAI API error: ${response.status}`);
  }

  const data = await response.json();
  return {
    content: data.choices[0].message.content.trim(),
    model: `OpenAI ${model}`,
    usage: data.usage
  };
}

// Anthropic API call  
async function callAnthropic(prompt) {
  const model = 'claude-3-5-sonnet-20241022';
  const response = await fetch('https://api.anthropic.com/v1/messages', {
    method: 'POST',
    headers: {
      'x-api-key': ANTHROPIC_API_KEY,
      'Content-Type': 'application/json',
      'anthropic-version': '2023-06-01'
    },
    body: JSON.stringify({
      model: model, // High-quality model for best analysis
      max_tokens: 2000,
      messages: [{ role: 'user', content: prompt }]
    })
  });

  if (!response.ok) {
    throw new Error(`Anthropic API error: ${response.status}`);
  }

  const data = await response.json();
  return {
    content: data.content[0].text.trim(),
    model: `Anthropic ${model}`,
    usage: data.usage
  };
}

// Fallback summary generation (rule-based)
function generateFallbackSummary(alerts, tokens) {
  const criticalCount = alerts.filter(a => a.severity === 'critical').length;
  const warningCount = alerts.filter(a => a.severity === 'warning').length;
  const infoCount = alerts.filter(a => a.severity === 'info').length;
  
  const upcomingDeadlines = alerts
    .filter(a => new Date(a.deadline) > new Date())
    .sort((a, b) => new Date(a.deadline) - new Date(a.deadline))
    .slice(0, 3);

  const tokenSummary = tokens.map(token => {
    const tokenAlerts = alerts.filter(a => a.token === token);
    const urgent = tokenAlerts.filter(a => a.severity === 'critical').length;
    return `${token}: ${tokenAlerts.length} alert${tokenAlerts.length !== 1 ? 's' : ''}${urgent ? ` (${urgent} critical)` : ''}`;
  }).join(', ');

  return `**Executive Summary**
You have ${alerts.length} active alerts across ${tokens.length} tokens. ${criticalCount} critical items require immediate attention.

**Critical Actions**
${criticalCount > 0 ? `${criticalCount} critical alerts need immediate review.` : 'No critical actions required at this time.'}

**Token-Specific Insights**
${tokenSummary || 'No specific token insights available.'}

**Timeline Overview**
${upcomingDeadlines.length > 0 ? 
  upcomingDeadlines.map(a => `${a.token}: ${a.title} by ${new Date(a.deadline).toLocaleDateString()}`).join('\n') :
  'No upcoming deadlines in the near term.'
}

*Note: This is an automated summary. AI-powered analysis requires API configuration.*`;
}

// News fetching function using CryptoNews API
async function fetchNewsForTokens(tokens) {
  try {
    const cryptoNewsApiKey = process.env.NEWSAPI_KEY;
    
    if (!cryptoNewsApiKey || cryptoNewsApiKey === 'undefined') {
      return [{
        title: "CryptoNews API Key Missing",
        description: "NEWSAPI_KEY environment variable is not configured",
        url: "#",
        publishedAt: new Date().toISOString(),
        source: { name: "Configuration Error" },
        sentiment: "neutral"
      }];
    }
    
    if (tokens.length === 0) {
      return [{
        title: "No Tokens Selected",
        description: "Select tokens in your watchlist to see relevant crypto news",
        url: "#",
        publishedAt: new Date().toISOString(),
        source: { name: "System" },
        sentiment: "neutral"
      }];
    }
    
    // Fetch news for each token individually to ensure coverage
    const allArticles = [];
    const itemsPerToken = Math.max(3, Math.ceil(15 / tokens.length)); // At least 3 per token, up to 15 total
    
    for (const token of tokens.slice(0, 8)) { // Limit to 8 tokens to avoid rate limits
      try {
        const url = `https://cryptonews-api.com/api/v1?tickers=${token}&items=${itemsPerToken}&page=1&token=${cryptoNewsApiKey}`;
        
        const response = await fetch(url, {
          timeout: 10000 // 10 second timeout
        });
        
        if (response.ok) {
          const data = await response.json();
          
          if (data.data && Array.isArray(data.data) && data.data.length > 0) {
            const tokenArticles = data.data.map(article => ({
              title: article.title || 'No title available',
              description: article.text || article.description || 'No description available',
              url: article.news_url || article.url || '#',
              publishedAt: article.date || new Date().toISOString(),
              source: { name: article.source_name || article.source || 'Unknown' },
              sentiment: article.sentiment || 'neutral',
              tickers: article.tickers || [token],
              token: token, // Ensure we know which token this is for
              image_url: article.image_url
            }));
            
            allArticles.push(...tokenArticles);
          }
        }
        
        // Small delay between requests to be respectful to the API
        await new Promise(resolve => setTimeout(resolve, 100));
        
      } catch (tokenError) {
        console.error(`Error fetching news for ${token}:`, tokenError.message);
        // Continue with other tokens
      }
    }
    
    if (allArticles.length > 0) {
      // Remove duplicates based on title and sort by publish date
      const uniqueArticles = allArticles.filter((article, index, arr) => 
        arr.findIndex(a => a.title === article.title) === index
      );
      
      return uniqueArticles
        .sort((a, b) => new Date(b.publishedAt) - new Date(a.publishedAt))
        .slice(0, 20); // Return up to 20 articles total
    } else {
      return [{
        title: "No News Available",
        description: "No recent cryptocurrency news found for your selected tokens",
        url: "#",
        publishedAt: new Date().toISOString(),
        source: { name: "CryptoNews API" },
        sentiment: "neutral"
      }];
    }
    
  } catch (error) {
    console.error('CryptoNews API Error:', error.message);
    
    return [{
      title: "News Service Temporarily Unavailable",
      description: `Unable to fetch crypto news: ${error.message}`,
      url: "#",
      publishedAt: new Date().toISOString(),
      source: { name: "Error Handler" },
      sentiment: "neutral"
    }];
  }
}

// --- CryptoPanic config ------------------------------------------------------
const CP_PLAN   = process.env.CRYPTOPANIC_PLAN || 'developer';
const CP_TOKEN  = process.env.CRYPTOPANIC_TOKEN || '';
const CP_PUBLIC = (process.env.CRYPTOPANIC_PUBLIC || 'true') === 'true';

// 90s in-memory cache to keep under rate limits
const cpCache = new Map(); // key -> { t:number, data:any }
const CP_TTL_MS = 90 * 1000;

async function fetchJson(url, opts={}) {
  const r = await fetch(url, { ...opts, headers: { ...(opts.headers||{}) } });
  if (!r.ok) throw new Error(`HTTP ${r.status} ${url}`);
  return r.json();
}
function cacheGet(key){
  const hit = cpCache.get(key);
  if (hit && Date.now() - hit.t < CP_TTL_MS) return hit.data;
  return null;
}
function cacheSet(key, data){ cpCache.set(key, { t: Date.now(), data }); }

// Map CryptoPanic post -> our alert
function mapPostToAlert(p){
  const token = (p.instruments?.[0]?.code || '').toUpperCase() || 'BTC';
  const title = p.title || 'News';
  const descBits = [];
  if (p.source?.title) descBits.push(p.source.title);
  if (p.source?.domain) descBits.push(p.source.domain);
  const description = [p.description || '', descBits.join(' • ')].filter(Boolean).join(' — ');

  // severity from panic_score / filter
  const ps = typeof p.panic_score === 'number' ? p.panic_score : null;
  let severity = 'info';
  if (ps !== null && ps >= 70) severity = 'critical';
  else if (ps !== null && ps >= 40) severity = 'warning';
  if (p.filter === 'important') severity = 'critical';
  if (p.filter === 'hot' && severity === 'info') severity = 'warning';

  // deadline: published_at + 24h (news relevance window)
  const base = new Date(p.published_at || p.created_at || Date.now()).getTime();
  const deadline = new Date(base + 24*3600*1000).toISOString();

  return {
    id: `cp_${p.id}`,
    token, title, description, severity, deadline
  };
}

/* ---------------- Environment Debug Endpoint ---------------- */
app.get('/debug/env', (req, res) => {
  res.json({
    NODE_ENV: process.env.NODE_ENV || 'not_set',
    CMC_API_KEY_SET: !!CMC_API_KEY,
    CMC_API_KEY_LENGTH: CMC_API_KEY ? CMC_API_KEY.length : 0,
    CMC_API_KEY_FIRST_8: CMC_API_KEY ? CMC_API_KEY.substring(0, 8) : 'not_set',
    MARKET_CURRENCY_RESOLVED: MARKET_CURRENCY,
    MARKET_CURRENCY_RAW: process.env.MARKET_CURRENCY || 'not_set_defaulting_to_GBP',
    RAILWAY_ENVIRONMENT: process.env.RAILWAY_ENVIRONMENT || 'not_set',
    SERVER_LOGIC_PROVIDER: CMC_API_KEY ? 'cmc' : 'none'
  });
});

/* ---------------- Health + static SPA ---------------- */
app.get('/healthz', (_req,res)=>res.json({ ok:true }));

// Readiness endpoint: verify DB is accessible with a trivial query
app.get('/ready', async (_req, res) => {
  try {
    // simple query to ensure DB connection is responsive
    await pool.query('SELECT 1');
    res.json({ ok: true, db: true });
  } catch (err) {
    console.error('Readiness check failed', err && err.stack ? err.stack : err);
    res.status(503).json({ ok: false, db: false });
  }
});

// Graceful shutdown helper
let shuttingDown = false;
function gracefulShutdown(code = 0) {
  if (shuttingDown) return;
  shuttingDown = true;
  console.log('Graceful shutdown initiated');

  try {
    // persist in-memory alerts to disk before closing
    persistAlerts();
  } catch (e) { console.error('Failed to persist alerts during shutdown', e); }

  // stop accepting new connections
  server.close(() => {
    console.log('HTTP server closed');
    try {
      if (pool) {
        pool.end();
        console.log('Database pool closed');
      }
    } catch (e) {
      console.error('Error closing database pool', e);
    }
    process.exit(code);
  });

  // Force exit if shutdown takes too long
  setTimeout(() => {
    console.error('Forcing shutdown after timeout');
    try { if (pool) pool.end(); } catch (e) {}
    process.exit(1);
  }, 10_000).unref();
}

process.on('SIGTERM', () => gracefulShutdown(0));
process.on('SIGINT', () => gracefulShutdown(0));
process.on('uncaughtException', (err) => {
  console.error('Uncaught exception', err && err.stack ? err.stack : err);
  gracefulShutdown(1);
});

// GET /api/news/cryptopanic?symbols=BTC,ETH&size=20&filter=important
// CryptoPanic endpoints removed to avoid rate limits

// GET /api/news/cryptopanic-alerts?symbols=BTC,ETH&size=30
// CryptoPanic alerts endpoint also removed


// --- Admin: backup endpoint -------------------------------------------------
// ADMIN_TOKEN already defined above for reuse

app.post('/admin/sql', requireAdmin, async (req, res) => {
  
  const { sql } = req.body || {};
  if (!sql) {
    return res.status(400).json({ error: 'sql parameter required' });
  }
  
  try {
    const result = await pool.query(sql);
    if (result.rows) {
      return res.json({ ok: true, result: result.rows });
    } else {
      return res.json({ ok: true, message: 'SQL executed successfully', rowCount: result.rowCount });
    }
  } catch (e) {
    console.error('SQL execution failed:', e);
    return res.status(500).json({ ok: false, error: String(e) });
  }
});

app.post('/admin/schema', requireAdmin, async (req, res) => {
  
  try {
    const tablesResult = await pool.query(`
      SELECT table_name 
      FROM information_schema.tables 
      WHERE table_schema = 'public'
    `);
    
    const userColumnsResult = await pool.query(`
      SELECT column_name, data_type 
      FROM information_schema.columns 
      WHERE table_name = 'users'
    `);
    
    const userPrefsColumnsResult = await pool.query(`
      SELECT column_name, data_type 
      FROM information_schema.columns 
      WHERE table_name = 'user_prefs'
    `);
    
    return res.json({ 
      tables: tablesResult.rows.map(t => t.table_name),
      users_columns: userColumnsResult.rows,
      user_prefs_columns: userPrefsColumnsResult.rows
    });
  } catch (e) {
    return res.status(500).json({ ok: false, error: String(e) });
  }
});

app.post('/admin/migrate', requireAdmin, async (req, res) => {
  
  try {
    // For PostgreSQL, migrations should be run via migrate.js script
    // This endpoint provides schema information only
    const userColumnsResult = await pool.query(`
      SELECT column_name 
      FROM information_schema.columns 
      WHERE table_name = 'users'
    `);
    
    const columnNames = userColumnsResult.rows.map(col => col.column_name);
    
    const expectedColumns = ['id', 'google_id', 'email', 'name', 'avatar', 'username', 'created_at'];
    const missingColumns = expectedColumns.filter(col => !columnNames.includes(col));
    
    if (missingColumns.length > 0) {
      return res.json({ 
        ok: false, 
        message: 'Migrations needed. Run: npm run migrate', 
        missing: missingColumns 
      });
    } else {
      return res.json({ ok: true, message: 'Schema up to date' });
    }
  } catch (e) {
    console.error('Migration check failed:', e);
    return res.status(500).json({ ok: false, error: String(e) });
  }
});

app.post('/admin/backup', requireAdmin, async (req, res) => {
  try {
    // For PostgreSQL, backups are managed by Railway
    // Railway provides automatic backups for PostgreSQL databases
    
    return res.json({ 
      ok: true, 
      message: 'PostgreSQL backups are managed by Railway automatically',
      command: 'For local backups, use: pg_dump $DATABASE_URL > backup.sql',
      note: 'Railway provides point-in-time recovery for PostgreSQL'
    });
  } catch (e) {
    console.error('Admin backup info failed', e && e.stack ? e.stack : e);
    return res.status(500).json({ ok: false, error: String(e) });
  }
});

app.get('/admin/backups', requireAdmin, (req, res) => {
  try{
    fs.mkdirSync(BACKUP_DIR, { recursive: true });
    const files = fs.readdirSync(BACKUP_DIR)
      .filter(f => f.endsWith('.db'))
      .map(f => {
        const p = path.join(BACKUP_DIR, f);
        const st = fs.statSync(p);
        return { file: f, path: p, size: st.size, mtime: st.mtimeMs };
      })
      .sort((a,b) => b.mtime - a.mtime);
    res.json({ ok: true, files });
  }catch(e){
    res.status(500).json({ ok:false, error: String(e) });
  }
});

// Download a specific backup file by name (admin)
app.get('/admin/backups/:file', requireAdmin, (req, res) => {
  try{
    const name = path.basename(String(req.params.file||''));
    if (!name.endsWith('.db')) return res.status(400).json({ ok:false, error:'invalid_file' });
    const p = path.join(BACKUP_DIR, name);
    if (!fs.existsSync(p)) return res.status(404).json({ ok:false, error:'not_found' });
    res.setHeader('Content-Type', 'application/octet-stream');
    res.setHeader('Content-Disposition', `attachment; filename="${name}"`);
    fs.createReadStream(p).pipe(res);
  }catch(e){ res.status(500).json({ ok:false, error:String(e) }); }
});

// Get users list as JSON (admin only)
app.get('/admin/users', requireAdmin, async (req, res) => {
  try{
    // Get users with their preferences
    const result = await pool.query(`
      SELECT 
        u.id, 
        u.email, 
        u.name, 
        u.username, 
        u.avatar, 
        u.google_id,
        u.created_at,
        p.watchlist_json,
        p.updated_at as prefs_updated_at
      FROM users u
      LEFT JOIN user_prefs p ON u.id = p.user_id
      ORDER BY u.created_at DESC
    `);
    
    // Parse watchlist and add metadata
    const enriched = result.rows.map(u => {
      let watchlist = [];
      try {
        watchlist = JSON.parse(u.watchlist_json || '[]');
      } catch {}
      
      return {
        id: u.id,
        email: u.email || '',
        name: u.name || '',
        username: u.username || '',
        avatar: u.avatar || '',
        isGoogleUser: !!u.google_id,
        created_at: u.created_at ? new Date(u.created_at * 1000).toISOString() : null,
        watchlistCount: watchlist.length,
        watchlist: watchlist,
        lastActivity: u.prefs_updated_at ? new Date(u.prefs_updated_at * 1000).toISOString() : null
      };
    });
    
    res.json({ users: enriched, total: enriched.length });
  }catch(e){
    console.error('Failed to fetch users:', e);
    res.status(500).json({ ok:false, error: String(e) });
  }
});

// Export users as CSV
app.get('/admin/export/users.csv', requireAdmin, async (req, res) => {
  try{
    const result = await pool.query('SELECT id, email, name, username, avatar, created_at FROM users');
    const rows = result.rows;
    
    const header = ['id','email','name','username','avatar','created_at'];
    const lines = [header.join(',')];
    const esc = v => {
      if (v === null || v === undefined) return '';
      const s = String(v);
      return '"' + s.replace(/"/g, '""') + '"';
    };
    rows.forEach(r => {
      lines.push([r.id, r.email, r.name, r.username, r.avatar, r.created_at].map(esc).join(','));
    });
    const csv = lines.join('\n');
    res.setHeader('Content-Type', 'text/csv; charset=utf-8');
    res.setHeader('Content-Disposition', 'attachment; filename="users.csv"');
    res.send(csv);
  }catch(e){ res.status(500).send('error'); }
});

// Export recent audit logs as CSV (default 30 days)
app.get('/admin/export/audit.csv', requireAdmin, async (req, res) => {
  try{
    const days = Math.max(1, Math.min(365, parseInt(String(req.query.days||'30')) || 30));
    const cutoffSeconds = Math.floor(Date.now()/1000) - (days * 86400);
    const result = await pool.query(
      'SELECT ts, user_id, email, event, detail FROM audit_log WHERE ts >= $1 ORDER BY ts DESC',
      [cutoffSeconds]
    );
    const rows = result.rows;
    
    const header = ['ts_iso','user_id','email','event','detail'];
    const lines = [header.join(',')];
    const esc = v => {
      if (v === null || v === undefined) return '';
      const s = String(v);
      return '"' + s.replace(/"/g, '""') + '"';
    };
    rows.forEach(r => {
      const iso = new Date(r.ts*1000).toISOString();
      lines.push([iso, r.user_id, r.email, r.event, r.detail].map(esc).join(','));
    });
    const csv = lines.join('\n');
    res.setHeader('Content-Type', 'text/csv; charset=utf-8');
    res.setHeader('Content-Disposition', `attachment; filename="audit-last-${days}-days.csv"`);
    res.send(csv);
  }catch(e){ res.status(500).send('error'); }
});

// Export alerts.csv (includes new fields further_info, source_type, source_url)
app.get('/admin/export/alerts.csv', requireAdmin, (_req, res) => {
  try{
    const headers = [
      'id','token','title','description','severity','deadline','tags','further_info','source_type','source_url'
    ];
    const rows = alerts.map(a => ([
      a.id,
      a.token,
      a.title,
      (a.description||'').replaceAll('\n',' ').slice(0,1000),
      a.severity,
      a.deadline,
      JSON.stringify(Array.isArray(a.tags)?a.tags:[]),
      (a.further_info||'').replaceAll('\n',' ').slice(0,2000),
      a.source_type||'',
      a.source_url||''
    ]));
    const esc = (v) => '"' + String(v).replaceAll('"','""') + '"';
    const body = [headers.map(esc).join(','), ...rows.map(r => r.map(esc).join(','))].join('\n');
    res.setHeader('Content-Type', 'text/csv; charset=utf-8');
    res.setHeader('Content-Disposition', 'attachment; filename="alerts.csv"');
    res.send('\uFEFF' + body);
  }catch(e){
    res.status(500).send('export_failed');
  }
});

// Serve static SPA (after API routes)
const distDir = path.resolve(__dirname, 'dist');
const distIndex = path.join(distDir, 'index.html');
const rootIndex = path.join(__dirname, 'index.html');
if (fs.existsSync(distDir)) {
  // When built with Vite, prefer dist assets
  app.use(express.static(distDir));
}
// In local dev without a Vite build, also serve static files from the project root
app.use(express.static(__dirname));
// Also serve standalone pages explicitly
app.get('/signup', (_req,res) => res.sendFile(path.join(__dirname, 'signup.html')));
app.get('/profile', (_req,res) => res.sendFile(path.join(__dirname, 'profile.html')));
app.get('/admin', (_req,res) => res.sendFile(path.join(__dirname, 'admin.html')));

// Mask paths for logging (basic)
function maskPath(p){
  if (!p) return p;
  try { return p.replace(process.cwd(), '[app]'); } catch { return p; }
}

// Start server and keep a reference so we can gracefully shut down
/* ---------------- Google OAuth (minimal) ---------------- */
// Compute a base URL from the incoming request when BASE_URL env isn't set.
function getBaseUrl(req){
  if (BASE_URL) return BASE_URL;
  try {
    const proto = (req.headers['x-forwarded-proto'] || req.protocol || '').toString().split(',')[0].trim() || 'http';
    const host = req.get('host');
    if (host) return `${proto}://${host}`;
  } catch {}
  return '';
}

function assertAuthConfig(){
  if (!GOOGLE_CLIENT_ID || !GOOGLE_CLIENT_SECRET) {
    throw new Error('Missing GOOGLE_CLIENT_ID/GOOGLE_CLIENT_SECRET');
  }
}

app.get('/auth/google', (req, res) => {
  try{ assertAuthConfig(); } catch(e){ return res.status(500).send(String(e.message||e)); }
  const state = crypto.randomBytes(16).toString('hex');
  
  // Store state server-side instead of relying on cookies
  oauthStates.set(state, { timestamp: Date.now(), used: false });
  
  // Clean up old states (older than 10 minutes)
  const tenMinutesAgo = Date.now() - 10 * 60 * 1000;
  for (const [key, value] of oauthStates.entries()) {
    if (value.timestamp < tenMinutesAgo) {
      oauthStates.delete(key);
    }
  }
  
  // Save states to disk for persistence
  saveOAuthStates();
  
  // OAuth state generated
  
  const base = getBaseUrl(req);
  const params = new URLSearchParams({
    client_id: GOOGLE_CLIENT_ID,
    redirect_uri: `${base}/auth/google/callback`,
    response_type: 'code',
    scope: 'openid email profile',
    state,
    prompt: 'select_account',
  });
  res.redirect('https://accounts.google.com/o/oauth2/v2/auth?' + params.toString());
});

app.get('/auth/google/callback', async (req, res) => {
  try{ assertAuthConfig(); } catch(e){ 
    console.error('OAuth config error:', e.message);
    return res.status(500).send(String(e.message||e)); 
  }
  
  const { code, state } = req.query || {};
  console.log('OAuth callback received:', { 
    code: code ? `${String(code).slice(0,10)}...` : 'missing', 
    state: state ? 'present' : 'missing', 
    cookieState: req.cookies.oauth_state ? 'present' : 'missing',
    allCookies: Object.keys(req.cookies || {}),
    userAgent: req.get('user-agent'),
    timestamp: new Date().toISOString()
  });
  
  if (!code || !state) {
    console.error('OAuth callback missing code or state:', { code: !!code, state: !!state });
    return res.status(400).send('Invalid request - missing code or state');
  }
  
  // Validate state against server-side store
  const stateData = oauthStates.get(state);
  if (!stateData) {
    console.error('OAuth state not found in server store:', { 
      receivedState: state,
      availableStates: Array.from(oauthStates.keys()),
      storeSize: oauthStates.size
    });
    return res.status(400).send('Invalid state - not found');
  }
  
  if (stateData.used) {
    console.error('OAuth state already used:', { state, timestamp: stateData.timestamp });
    return res.status(400).send('Invalid state - already used');
  }
  
  // Mark state as used and remove it
  oauthStates.delete(state);
  saveOAuthStates();
  // OAuth state validated
  
  try{
    // Exchange code
    const base = getBaseUrl(req);
    const tokenParams = new URLSearchParams({
      client_id: GOOGLE_CLIENT_ID,
      client_secret: GOOGLE_CLIENT_SECRET,
      code: String(code),
      grant_type: 'authorization_code',
      redirect_uri: `${base}/auth/google/callback`
    });
    
    // Exchanging OAuth code for tokens
    
    const tr = await fetch('https://oauth2.googleapis.com/token', { 
      method:'POST', 
      headers:{ 'Content-Type':'application/x-www-form-urlencoded' }, 
      body: tokenParams.toString() 
    });
    
    // Token exchange completed
    
    if (!tr.ok) {
      const errorText = await tr.text();
      console.error('Token exchange failed:', { status: tr.status, error: errorText });
      return res.status(502).send('token exchange failed');
    }
    
    const tj = await tr.json();
    // Token exchange successful
    
    const idToken = tj.id_token;
    if (!idToken) {
      console.error('No ID token in response');
      return res.status(502).send('No ID token received');
    }
    
    // Decode ID token payload (without verification — for demo)
    const payload = JSON.parse(Buffer.from(String(idToken).split('.')[1]||'', 'base64').toString('utf8')) || {};
    // ID token decoded
    
    const googleId = payload.sub || '';
    const email = payload.email || '';
    const name = payload.name || '';
    const avatar = payload.picture || '';

    // Create or map user
    const uid = `usr_${googleId}`; // simple mapping for demo
    // Creating new user
    
    await upsertUser(uid);
    await pool.query(
      'UPDATE users SET google_id=$1, email=$2, name=$3, avatar=$4 WHERE id=$5',
      [googleId, email, name, avatar, uid]
    );
    setSession(res, { uid });
    console.log('OAuth success, redirecting to profile');
    res.redirect('/profile');
  }catch(e){
    console.error('OAuth callback error:', e.message, e.stack);
    res.status(500).send('oauth failed');
  }
});

app.post('/auth/logout', (req, res) => {
  const sid = req.cookies.sid;
  if (sid) { sessions.delete(sid); res.clearCookie('sid', COOKIE_SECURE ? { secure: true, sameSite: 'lax', httpOnly: true } : undefined); }
  res.json({ ok:true });
});

<<<<<<< HEAD
// Start server and keep a reference so we can gracefully shut down
// Listen on 0.0.0.0 so Railway can proxy traffic to the container
server = app.listen(PORT, '0.0.0.0', () => {
  console.log(`Server running on port ${PORT} - DB: PostgreSQL (${DATABASE_URL ? 'configured' : 'not set'})`);
});

=======
>>>>>>> 2718e5a2
// Wildcard fallback should be last: point to dist or root index
app.get('*', (_req,res) => {
  if (fs.existsSync(distIndex)) return res.sendFile(distIndex);
  if (fs.existsSync(rootIndex)) return res.sendFile(rootIndex);
  res.status(404).send('Not found');
});

// Start server and keep a reference so we can gracefully shut down
// Listen on 0.0.0.0 so Railway can proxy traffic to the container
server = app.listen(PORT, '0.0.0.0', () => {
  console.log(`✅ Server running on port ${PORT} - DB: PostgreSQL (${DATABASE_URL ? 'configured' : 'not set'})`);
  console.log(`✅ Server listening on 0.0.0.0:${PORT}`);
  console.log(`✅ Process ID: ${process.pid}`);
  console.log(`✅ Node version: ${process.version}`);
});

server.on('error', (error) => {
  console.error('❌ Server error:', error);
  process.exit(1);
});

// Keep the process alive
process.stdin.resume();

console.log('🔄 Server.js execution continuing after app.listen...');

// Optional heartbeat only when DEBUG_HTTP=true
if (String(process.env.DEBUG_HTTP).toLowerCase() === 'true') {
  setInterval(() => {
    console.log(`💓 heartbeat ${new Date().toISOString()}`);
  }, 15000);
}

<|MERGE_RESOLUTION|>--- conflicted
+++ resolved
@@ -2214,16 +2214,6 @@
   if (sid) { sessions.delete(sid); res.clearCookie('sid', COOKIE_SECURE ? { secure: true, sameSite: 'lax', httpOnly: true } : undefined); }
   res.json({ ok:true });
 });
-
-<<<<<<< HEAD
-// Start server and keep a reference so we can gracefully shut down
-// Listen on 0.0.0.0 so Railway can proxy traffic to the container
-server = app.listen(PORT, '0.0.0.0', () => {
-  console.log(`Server running on port ${PORT} - DB: PostgreSQL (${DATABASE_URL ? 'configured' : 'not set'})`);
-});
-
-=======
->>>>>>> 2718e5a2
 // Wildcard fallback should be last: point to dist or root index
 app.get('*', (_req,res) => {
   if (fs.existsSync(distIndex)) return res.sendFile(distIndex);
